--- conflicted
+++ resolved
@@ -299,25 +299,8 @@
     ctx.insert("actual", &actual.as_ref().to_string_lossy());
     ctx.insert("nominal", &nominal.as_ref().to_string_lossy());
 
-<<<<<<< HEAD
-    fn get_file_name(path: &Path) -> Result<Cow<str>, Error> {
-        crate::get_file_name(path).ok_or_else(|| {
-            Error::FileNameParsing(format!(
-                "Could not extract filename from {}",
-                path.to_string_lossy()
-            ))
-        })
-    }
-
-    let actual_file_extension = get_file_name(actual.as_ref())?;
-    let nominal_file_extension = get_file_name(nominal.as_ref())?;
-
-    let actual_image = format!("actual_image_{}", actual_file_extension);
-    let nominal_image = format!("nominal_image_.{}", nominal_file_extension);
-=======
     let actual_image = format!("actual_image_{}", get_file_name(actual.as_ref())?);
     let nominal_image = format!("nominal_image_.{}", get_file_name(nominal.as_ref())?);
->>>>>>> defefb8b
 
     fs::copy(actual.as_ref(), sub_folder.join(&actual_image))
         .map_err(|e| FatIOError::from_std_io_err(e, actual.as_ref().to_path_buf()))?;

mod template;

use crate::csv::{DiffType, Position, Table};
use serde::Serialize;
use std::borrow::Cow;
use std::ffi::OsStr;
use std::fs;
use std::fs::File;
use std::iter::zip;
use std::path::{Path, PathBuf};
use tera::{Context, Tera};
use thiserror::Error;
<<<<<<< HEAD
use tracing::{debug, info, span};
=======
use tracing::{debug, error, info};
>>>>>>> 313c60f6
use vg_errortools::{fat_io_wrap_std, FatIOError};

#[derive(Error, Debug)]
pub enum Error {
    #[error("Failed to evaluate globbing pattern! {0}")]
    IllegalGlobbingPattern(#[from] glob::PatternError),
    #[error("File access failed {0}")]
    FileAccessFailed(#[from] FatIOError),
    #[error("Tera templating error {0}")]
    TeraIssue(#[from] tera::Error),
    #[error("Problem processing file name {0}")]
    FileNameParsing(String),
}

#[derive(Serialize, Debug)]
pub struct FileCompareResult {
    pub compared_file_name: String,
    pub is_error: bool,
    pub detail_path: Option<PathBuf>,
}

#[derive(Serialize, Debug)]
pub(crate) struct RuleResult {
    pub rule: crate::Rule,
    pub compare_results: Vec<FileCompareResult>,
}

#[derive(Serialize, Debug, Clone)]
pub struct CSVReportColumn {
    pub nominal_value: String,
    pub actual_value: String,
    pub diffs: Vec<String>,
}

#[derive(Serialize, Debug, Clone)]
pub struct CSVReportRow {
    pub columns: Vec<CSVReportColumn>,
    pub has_diff: bool,
    pub has_error: bool,
}

pub fn create_sub_folder(
    rule_name: &str,
    nominal: impl AsRef<Path>,
    actual: impl AsRef<Path>,
) -> Result<PathBuf, Error> {
    let mut joined_file_names = nominal.as_ref().to_string_lossy().to_string();

    joined_file_names.push_str(actual.as_ref().to_string_lossy().to_string().as_str());
    joined_file_names.push_str(rule_name);

    debug!("Joined name: {}", &joined_file_names);

    let key = format!("havoc-{:x}", md5::compute(joined_file_names.as_bytes()));

    let sub_folder = PathBuf::from(&key);

    if sub_folder.is_dir() {
        fat_io_wrap_std(&sub_folder, &fs::remove_dir_all)?;
    }

    debug!("create sub folder {}", &key);
    fat_io_wrap_std(&key, &fs::create_dir)?;

    Ok(sub_folder)
}

pub fn write_html_detail(
    nominal: impl AsRef<Path>,
    actual: impl AsRef<Path>,
    diffs: &[String],
    rule_name: &str,
) -> Result<FileCompareResult, Error> {
    let compared_file_name = get_relative_path(actual.as_ref(), nominal.as_ref())
        .to_string_lossy()
        .to_string();
    let mut result = FileCompareResult {
        compared_file_name,
        is_error: false,
        detail_path: None,
    };

    if diffs.is_empty() {
        return Ok(result);
    }

    let sub_folder = create_sub_folder(rule_name, nominal.as_ref(), actual.as_ref())?;

    let detail_file = sub_folder.join(template::DETAIL_FILENAME);

    let mut tera = Tera::default();
    tera.add_raw_template(
        &detail_file.to_string_lossy(),
        template::PLAIN_TEXT_DETAIL_TEMPLATE,
    )?;

    let mut ctx = Context::new();
    ctx.insert("actual", &actual.as_ref().to_string_lossy());
    ctx.insert("nominal", &nominal.as_ref().to_string_lossy());

    ctx.insert("errors", diffs);

    let file = fat_io_wrap_std(&detail_file, &File::create)?;

    debug!("detail html {:?} created", &detail_file);

    tera.render_to(&detail_file.to_string_lossy(), &ctx, file)?;

    result.is_error = true;
    result.detail_path = Some(sub_folder);

    Ok(result)
}

pub(crate) fn write_csv_detail(
    nominal_table: Table,
    actual_table: Table,
    nominal: impl AsRef<Path>,
    actual: impl AsRef<Path>,
    diffs: &[DiffType],
    rule_name: &str,
) -> Result<FileCompareResult, Error> {
    let compared_file_name = get_relative_path(actual.as_ref(), nominal.as_ref())
        .to_string_lossy()
        .to_string();
    let mut result = FileCompareResult {
        compared_file_name,
        is_error: false,
        detail_path: None,
    };

    let mut headers: CSVReportRow = CSVReportRow {
        columns: vec![],
        has_diff: false,
        has_error: false,
    };

    nominal_table
        .columns
        .iter()
        .zip(actual_table.columns.iter())
        .for_each(|(n, a)| {
            let a_header = a.header.as_deref();
            let n_header = n.header.as_deref();

            if let (Some(a_header), Some(n_header)) = (a_header, n_header) {
                let actual_value = a_header.to_owned();
                let nominal_value = n_header.to_owned();

                if nominal_value != actual_value {
                    headers.has_diff = true;
                }

                headers.columns.push(CSVReportColumn {
                    actual_value,
                    nominal_value,
                    diffs: Vec::new(),
                });
            }
        });

    let rows: Vec<CSVReportRow> = nominal_table
        .rows()
        .zip(actual_table.rows())
        .enumerate()
        .map(|(row, (n, a))| {
            let mut has_diff = false;
            let mut has_error = false;

            let columns: Vec<CSVReportColumn> = n
                .into_iter()
                .zip(a.into_iter())
                .enumerate()
                .map(|(col, (n, a))| {
                    let current_pos = Position { col, row };
                    let csv_report = CSVReportColumn {
                        nominal_value: n.to_string(),
                        actual_value: a.to_string(),
                        diffs: diffs
                            .iter()
                            .filter(|diff| {
                                let position = match diff {
                                    DiffType::UnequalStrings { position, .. } => position,
                                    DiffType::OutOfTolerance { position, .. } => position,
                                    DiffType::DifferentValueTypes { position, .. } => position,
                                };

                                position.row == current_pos.row && position.col == current_pos.col
                            })
                            .map(|diff| match diff {
                                DiffType::UnequalStrings { .. } => "Different strings".to_owned(),
                                DiffType::OutOfTolerance { mode, .. } => {
                                    format!("Out of tolerance. Mode: {}", mode)
                                }
                                DiffType::DifferentValueTypes { .. } => {
                                    "Different value types".to_owned()
                                }
                            })
                            .collect(),
                    };

                    if !csv_report.diffs.is_empty() {
                        has_error = true;
                    }

                    if csv_report.nominal_value != csv_report.actual_value {
                        has_diff = true;
                    }

                    csv_report
                })
                .collect();

            CSVReportRow {
                has_error,
                has_diff,
                columns,
            }
        })
        .collect();

    let sub_folder = create_sub_folder(rule_name, nominal.as_ref(), actual.as_ref())?;

    let detail_file = sub_folder.join(template::DETAIL_FILENAME);

    let mut tera = Tera::default();
    tera.add_raw_template(
        &detail_file.to_string_lossy(),
        template::PLAIN_CSV_DETAIL_TEMPLATE,
    )?;

    let row_index_increment: usize = usize::from(!headers.columns.is_empty());

    let mut ctx = Context::new();
    ctx.insert("actual", &actual.as_ref().to_string_lossy());
    ctx.insert("nominal", &nominal.as_ref().to_string_lossy());
    ctx.insert("rows", &rows);
    ctx.insert("headers", &headers);
    ctx.insert("row_index_increment", &row_index_increment);

    let file = fat_io_wrap_std(&detail_file, &File::create)?;
    debug!("detail html {:?} created", &detail_file);

    tera.render_to(&detail_file.to_string_lossy(), &ctx, file)?;

    result.is_error = !diffs.is_empty();
    result.detail_path = Some(sub_folder);

    Ok(result)
}

pub fn write_image_detail(
    nominal: impl AsRef<Path>,
    actual: impl AsRef<Path>,
    diffs: &[String],
    rule_name: &str,
) -> Result<FileCompareResult, Error> {
    let compared_file_name = get_relative_path(actual.as_ref(), nominal.as_ref())
        .to_string_lossy()
        .to_string();
    let mut result = FileCompareResult {
        compared_file_name,
        is_error: false,
        detail_path: None,
    };

    if diffs.is_empty() {
        return Ok(result);
    }

    let sub_folder = create_sub_folder(rule_name, nominal.as_ref(), actual.as_ref())?;

    let detail_file = sub_folder.join(template::DETAIL_FILENAME);

    let mut tera = Tera::default();
    tera.add_raw_template(
        &detail_file.to_string_lossy(),
        template::PLAIN_IMAGE_DETAIL_TEMPLATE,
    )?;

    let mut ctx = Context::new();
    ctx.insert("actual", &actual.as_ref().to_string_lossy());
    ctx.insert("nominal", &nominal.as_ref().to_string_lossy());

    fn get_file_name(path: &Path) -> Result<Cow<str>, Error> {
        path.file_name()
            .map(|f| f.to_string_lossy())
            .ok_or_else(|| {
                Error::FileNameParsing(format!(
                    "Could not extract filename from {}",
                    path.to_string_lossy()
                ))
            })
    }

    let actual_image = format!("actual_image_{}", get_file_name(actual.as_ref())?);
    let nominal_image = format!("nominal_image_.{}", get_file_name(nominal.as_ref())?);

    fs::copy(actual.as_ref(), sub_folder.join(&actual_image))
        .map_err(|e| FatIOError::from_std_io_err(e, actual.as_ref().to_path_buf()))?;
    fs::copy(nominal.as_ref(), sub_folder.join(&nominal_image))
        .map_err(|e| FatIOError::from_std_io_err(e, nominal.as_ref().to_path_buf()))?;

    let diff_image = &diffs[1];
    let img_target = sub_folder.join(diff_image);
    fs::copy(diff_image, &img_target)
        .map_err(|e| FatIOError::from_std_io_err(e, img_target.to_path_buf()))?;

    ctx.insert("error", &diffs[0]);
    ctx.insert("diff_image", diff_image);
    ctx.insert("actual_image", &actual_image);
    ctx.insert("nominal_image", &nominal_image);

    let file = fat_io_wrap_std(&detail_file, &File::create)?;
    debug!("detail html {:?} created", &detail_file);

    tera.render_to(&detail_file.to_string_lossy(), &ctx, file)?;

    result.is_error = true;
    result.detail_path = Some(sub_folder);

    Ok(result)
}

pub fn write_pdf_detail(
    nominal: impl AsRef<Path>,
    actual: impl AsRef<Path>,
    nominal_string: &String,
    actual_string: &String,
    diffs: &[(usize, String)],
    rule_name: &str,
) -> Result<FileCompareResult, Error> {
    let compared_file_name = get_relative_path(actual.as_ref(), nominal.as_ref())
        .to_string_lossy()
        .to_string();

    let mut result = FileCompareResult {
        compared_file_name,
        is_error: false,
        detail_path: None,
    };

    let sub_folder = create_sub_folder(rule_name, nominal.as_ref(), actual.as_ref())?;

    let nominal_extracted_filename = "nominal_extracted_text.txt";
    let actual_extracted_filename = "actual_extracted_text.txt";

    let nominal_extracted_file = sub_folder.join(nominal_extracted_filename);
    fs::write(&nominal_extracted_file, nominal_string.as_bytes())
        .map_err(|e| FatIOError::from_std_io_err(e, nominal_extracted_file))?;

    let actual_extracted_file = sub_folder.join(actual_extracted_filename);
    fs::write(&actual_extracted_file, actual_string.as_bytes())
        .map_err(|e| FatIOError::from_std_io_err(e, actual_extracted_file))?;
    info!("Extracted text written to files");

    let detail_file = sub_folder.join(template::DETAIL_FILENAME);

    let mut tera = Tera::default();
    tera.add_raw_template(
        &detail_file.to_string_lossy(),
        template::PLAIN_PDF_DETAIL_TEMPLATE,
    )?;

    let combined_lines: Vec<CSVReportColumn> = actual_string
        .lines()
        .enumerate()
        .into_iter()
        .zip(nominal_string.lines().into_iter())
        .map(|((l, a), n)| {
            let mut result = CSVReportColumn {
                nominal_value: n.replace(' ', "&nbsp;"),
                actual_value: a.replace(' ', "&nbsp;"),
                diffs: vec![],
            };

            if let Some(diff) = diffs.iter().find(|(i, _msg)| *i == l) {
                result.diffs.push(diff.1.clone());
            };

            result
        })
        .collect();

    let mut ctx = Context::new();
    ctx.insert("actual", &actual.as_ref().to_string_lossy());
    ctx.insert("nominal", &nominal.as_ref().to_string_lossy());
    ctx.insert("diffs", &diffs);
    ctx.insert("combined_lines", &combined_lines);
    ctx.insert("nominal_extracted_filename", nominal_extracted_filename);
    ctx.insert("actual_extracted_filename", actual_extracted_filename);

    ctx.insert("errors", diffs);
    let file = fat_io_wrap_std(&detail_file, &File::create)?;
    debug!("detail html {:?} created", &detail_file);

    tera.render_to(&detail_file.to_string_lossy(), &ctx, file)?;

    result.is_error = !diffs.is_empty();
    result.detail_path = Some(sub_folder);

    Ok(result)
}

pub(crate) fn create(
    rule_results: &[RuleResult],
    report_path: impl AsRef<Path>,
) -> Result<(), Error> {
    let _reporting_span = span!(tracing::Level::INFO, "Reporting");
    let _reporting_span = _reporting_span.enter();
    let report_dir = report_path.as_ref();
    if report_dir.is_dir() {
        info!("Delete report folder");
        fat_io_wrap_std(&report_dir, &fs::remove_dir_all)?;
    }

    info!("create report folder");
    fat_io_wrap_std(&report_dir, &fs::create_dir)?;

    //move folders
    for rule_result in rule_results.iter() {
        let sub_folder = report_dir.join(&rule_result.rule.name);
        debug!("Create subfolder {:?}", &sub_folder);
        fat_io_wrap_std(&sub_folder, &fs::create_dir)?;
        for file_result in rule_result.compare_results.iter() {
            if let Some(detail) = &file_result.detail_path {
                let target = &sub_folder.join(detail);
                debug!("moving subfolder {:?} to {:?}", &detail, &target);

                let files = crate::glob_files(detail, &["*"])?;
                for file in files.iter() {
                    if let Some(file_name) = file.file_name() {
                        if !target.exists() || !target.is_dir() {
                            debug!(
                                "creating target subfolder {} in the report dir ",
                                target.to_string_lossy()
                            );
                            fat_io_wrap_std(&target, &fs::create_dir)?;
                        }
                        debug!("copying file to target {}", file.to_string_lossy());
                        fs::copy(file, target.join(file_name))
                            .map_err(|e| FatIOError::from_std_io_err(e, file.clone()))?;
                    }
                }
                debug!("removing temporary subfolder {}", detail.to_string_lossy());
                fat_io_wrap_std(detail, &fs::remove_dir_all)?;
            }
        }
    }

    write_index(report_dir, rule_results)
}

pub(crate) fn write_index(
    report_dir: impl AsRef<Path>,
    rule_results: &[RuleResult],
) -> Result<(), Error> {
    let index_file = report_dir.as_ref().join(template::INDEX_FILENAME);

    let mut tera = Tera::default();

    tera.add_raw_template(&index_file.to_string_lossy(), template::INDEX_TEMPLATE)?;

    let mut ctx = Context::new();
    ctx.insert("rule_results", rule_results);
    ctx.insert("detail_filename", template::DETAIL_FILENAME);

    let file = fat_io_wrap_std(&index_file, &File::create)?;
    tera.render_to(&index_file.to_string_lossy(), &ctx, file)?;

    debug!("Report.html created");
    Ok(())
}

///Find the relative path between two files
/// compare both files n reversed order (from bottom to top), and returns only the part which are the same on both files
fn get_relative_path(actual_path: impl AsRef<Path>, nominal_path: impl AsRef<Path>) -> PathBuf {
    let actual_iter = actual_path.as_ref().iter().rev();
    let nominal_iter = nominal_path.as_ref().iter().rev();
    let zipped_path = zip(nominal_iter, actual_iter);

    let mut is_the_same = true;
    let mut paths: Vec<&OsStr> = Vec::new();
    for (n, a) in zipped_path {
        if n != a {
            is_the_same = false;
        }

        if is_the_same {
            paths.push(n);
        }
    }

    paths.reverse();

    PathBuf::from_iter(paths)
}

#[cfg(test)]
mod tests {
    use super::*;

    #[test]
    fn test_get_relative_path() {
        let result = get_relative_path(
            "tests/integ/data/display_of_status_message_in_cm_tables/expected/Volume1.csv",
            "tests/integ/data/display_of_status_message_in_cm_tables/actual/Volume1.csv",
        );
        assert_eq!(PathBuf::from("Volume1.csv"), result);

        let result = get_relative_path(
            "tests/act/something/csv/test.csv",
            "tests/exp/something/csv/test.csv",
        );
        assert_eq!(PathBuf::from("something/csv/test.csv"), result);

        let result = get_relative_path(
            "tests/integ/data/display_of_status_message_in_cm_tables/expected/Volume1.csv",
            "C:/Users/someuser/Documents/git/havocompare/tests/actual/Volume1.csv",
        );
        assert_eq!(PathBuf::from("Volume1.csv"), result);

        let result = get_relative_path(
            "tests/actual/csv/Volume1.csv",
            "tests/integ/data/display_of_status_message_in_cm_tables/expected/csv/Volume1.csv",
        );
        assert_eq!(PathBuf::from("csv/Volume1.csv"), result);

        let result = get_relative_path(
            "csv/Volume1.csv",
            "tests/integ/data/display_of_status_message_in_cm_tables/expected/csv/Volume1.csv",
        );
        assert_eq!(PathBuf::from("csv/Volume1.csv"), result);

        let result = get_relative_path(
            "csv/Volume1.csv",
            "tests/integ/data/display_of_status_message_in_cm_tables/expected/Volume1.csv",
        );
        assert_eq!(PathBuf::from("Volume1.csv"), result);
    }
}<|MERGE_RESOLUTION|>--- conflicted
+++ resolved
@@ -10,11 +10,7 @@
 use std::path::{Path, PathBuf};
 use tera::{Context, Tera};
 use thiserror::Error;
-<<<<<<< HEAD
-use tracing::{debug, info, span};
-=======
-use tracing::{debug, error, info};
->>>>>>> 313c60f6
+use tracing::{debug, error, info, span};
 use vg_errortools::{fat_io_wrap_std, FatIOError};
 
 #[derive(Error, Debug)]
